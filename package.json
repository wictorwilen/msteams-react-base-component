--- conflicted
+++ resolved
@@ -1,10 +1,6 @@
 {
   "name": "msteams-react-base-component",
-<<<<<<< HEAD
-  "version": "4.0.0-preview.1",
-=======
-  "version": "4.0.0-preview",
->>>>>>> bb5a8864
+  "version": "4.0.0-preview.6",
   "description": "React helper components for Microsoft Teams apps",
   "main": "lib/cjs/index.js",
   "module": "lib/esm/index.js",
@@ -42,19 +38,10 @@
   "homepage": "https://github.com/wictorwilen/msteams-react-base-component",
   "license": "MIT",
   "devDependencies": {
-<<<<<<< HEAD
     "@fluentui/react-northstar": "^0.62.0",
-    "@microsoft/mgt-element": "^2.3.2",
     "@microsoft/teams-js": "^2.0.0-beta.6",
     "@testing-library/react": "^12.1.1",
     "@types/enzyme": "^3.10.10",
-    "@types/isomorphic-fetch": "^0.0.36",
-=======
-    "@fluentui/react-northstar": "^0.51.0",
-    "@microsoft/teams-js": "^2.0.0-beta.0",
-    "@testing-library/react": "^12.1.1",
-    "@types/enzyme": "^3.10.10",
->>>>>>> bb5a8864
     "@types/jest": "^27.0.2",
     "@types/react": "^16.9.56",
     "@types/react-dom": "^16.8.4",
@@ -68,16 +55,10 @@
     "eslint-plugin-promise": "^6.0.0",
     "eslint-plugin-react": "^7.26.0",
     "eslint-plugin-react-hooks": "^4.2.0",
-<<<<<<< HEAD
     "jest": "^28.1.0",
     "jest-environment-jsdom": "^28.1.0",
     "jest-junit": "^13.0.0",
     "mocha": "^10.0.0",
-=======
-    "jest": "^27.2.3",
-    "jest-junit": "^12.3.0",
-    "mocha": "^9.1.2",
->>>>>>> bb5a8864
     "react": "^16.8.6",
     "react-dom": "^16.8.6",
     "rimraf": "^3.0.2",
@@ -85,18 +66,11 @@
     "typescript": "^4.4.3"
   },
   "dependencies": {
-    "@azure/msal-browser": "^2.22.0",
-    "isomorphic-fetch": "^3.0.0",
     "jwt-decode": "^3.1.2"
   },
   "peerDependencies": {
     "@fluentui/react-northstar": ">0.51.0",
-<<<<<<< HEAD
-    "@microsoft/mgt-element": "^2.3.2",
-    "@microsoft/teams-js": "^1.8.0",
-=======
-    "@microsoft/teams-js": "^2.0.0-beta.0",
->>>>>>> bb5a8864
+    "@microsoft/teams-js": "^2.0.0-beta.6",
     "react": "^16.8.6",
     "react-dom": "^16.8.6"
   },
