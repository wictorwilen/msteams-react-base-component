--- conflicted
+++ resolved
@@ -8,19 +8,15 @@
 
 ## [*Unreleased*] - <**>
 
-<<<<<<< HEAD
-### Added
-
-* Added the `TeamsSsoProvider`
-
 ### Changes
 
 * Removed support for Node 10.x
-=======
-### Changes
+* Upgraded `@microsoft/teams-js` SDK to version 2
 
-* Upgraded `@microsoft/teams-js` SDK to version 2
->>>>>>> bb5a8864
+### Deleted
+
+* Deleted the `checkInTeams` helper method
+* Deleted the `getQueryVariable` helper method
 
 ## [*3.1.1*] - <*2021-09-30*>
 
